--- conflicted
+++ resolved
@@ -28,23 +28,21 @@
 /**
  * @author Pavel Talanov
  */
-public class TestConfig extends Config {
+public final class TestConfig extends Config {
 
+    //NOTE: hard-coded in kotlin-lib files
+    @NotNull
+    public static final String TEST_MODULE_NAME = "JS_TESTS";
     @NotNull
     private final List<JetFile> jsLibFiles;
     @NotNull
     private final BindingContext libraryContext;
 
-<<<<<<< HEAD
     public TestConfig(@NotNull Project project, @NotNull EcmaVersion version,
             @NotNull List<JetFile> files, @NotNull BindingContext context) {
-        super(project, version);
+        super(project, TEST_MODULE_NAME, version);
         jsLibFiles = files;
         libraryContext = context;
-=======
-    public TestConfig(@NotNull Project project, @NotNull EcmaVersion version) {
-        super(project, "main", version);
->>>>>>> 77320e07
     }
 
     @Override
